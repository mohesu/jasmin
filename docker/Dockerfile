FROM debian:jessie

MAINTAINER Jookies LTD <jasmin@jookies.net>

# add our user and group first to make sure their IDs get assigned consistently, regardless of whatever dependencies get added
RUN groupadd -r jasmin && useradd -r -g jasmin jasmin

<<<<<<< HEAD
ENV JASMIN_VERSION 0.8.post14
=======
ENV JASMIN_VERSION 0.9b1
>>>>>>> 7c94847d

# Install requirements
RUN apt-get update && apt-get install -y \
    python2.7 \
    python-pip \
    python-dev \
    libffi-dev \
    libssl-dev \
    rabbitmq-server \
    redis-server \
  && apt-get clean \
  && rm -rf /var/lib/apt/lists/*

# Install Jasmin SMS gateway
RUN mkdir -p /etc/jasmin/resource \
    /etc/jasmin/store \
    /var/log/jasmin \
  && chown jasmin:jasmin /etc/jasmin/store \
    /var/log/jasmin \
  && pip install --pre jasmin=="$JASMIN_VERSION"

# Change binding host for jcli
RUN sed -i '/\[jcli\]/a bind=0.0.0.0' /etc/jasmin/jasmin.cfg

EXPOSE 2775 8990 1401
VOLUME ["/var/log/jasmin", "/etc/jasmin", "/etc/jasmin/store"]

COPY docker-entrypoint.sh /
ENTRYPOINT ["/docker-entrypoint.sh"]
CMD ["jasmind.py", "--enable-interceptor-client", "-u", "jcliadmin", "-p", "jclipwd"]<|MERGE_RESOLUTION|>--- conflicted
+++ resolved
@@ -5,11 +5,7 @@
 # add our user and group first to make sure their IDs get assigned consistently, regardless of whatever dependencies get added
 RUN groupadd -r jasmin && useradd -r -g jasmin jasmin
 
-<<<<<<< HEAD
-ENV JASMIN_VERSION 0.8.post14
-=======
 ENV JASMIN_VERSION 0.9b1
->>>>>>> 7c94847d
 
 # Install requirements
 RUN apt-get update && apt-get install -y \
