# Copyright (c) Jookies LTD <jasmin@jookies.net>
# See LICENSE for details.

"""Jasmin SMS Gateway by Jookies LTD <jasmin@jookies.net>"""

MAJOR = 0
<<<<<<< HEAD
MINOR = 9
PATCH = 0
META = 'b'
=======
MINOR = 8
PATCH = 10
META = ''
>>>>>>> 600e5a39

def get_version():
    "Will return Jasmin's version"
    return '%s.%s' % (MAJOR, MINOR)

def get_release():
    "PEP 440 format"
    return '%s.%s.%s%s' % (MAJOR, MINOR, META, PATCH)

__version__ = get_version()
__release__ = get_release()<|MERGE_RESOLUTION|>--- conflicted
+++ resolved
@@ -4,15 +4,9 @@
 """Jasmin SMS Gateway by Jookies LTD <jasmin@jookies.net>"""
 
 MAJOR = 0
-<<<<<<< HEAD
 MINOR = 9
 PATCH = 0
 META = 'b'
-=======
-MINOR = 8
-PATCH = 10
-META = ''
->>>>>>> 600e5a39
 
 def get_version():
     "Will return Jasmin's version"
