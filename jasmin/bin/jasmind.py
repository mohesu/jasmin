#!/usr/bin/python

import sys
import signal
import syslog
from twisted.python import usage
from jasmin.managers.clients import SMPPClientManagerPB
from jasmin.managers.configs import SMPPClientPBConfig
from jasmin.queues.configs import AmqpConfig
from jasmin.queues.factory import AmqpFactory
from jasmin.protocols.smpp.configs import SMPPServerConfig
from jasmin.protocols.smpp.factory import SMPPServerFactory
from jasmin.protocols.http.configs import HTTPApiConfig
from jasmin.protocols.http.server import HTTPApi
from jasmin.tools.cred.portal import SmppsRealm
from jasmin.tools.cred.checkers import RouterAuthChecker
from jasmin.routing.router import RouterPB
from jasmin.routing.configs import RouterPBConfig, deliverSmThrowerConfig, DLRThrowerConfig
from jasmin.routing.throwers import deliverSmThrower, DLRThrower
from jasmin.redis.configs import RedisForJasminConfig
from jasmin.redis.client import ConnectionWithConfiguration
from jasmin.protocols.cli.factory import JCliFactory
from jasmin.protocols.cli.configs import JCliConfig
from jasmin.interceptor.proxies import InterceptorPBProxy
from jasmin.interceptor.configs import InterceptorPBClientConfig
from twisted.cred import portal
from twisted.cred.checkers import AllowAnonymousAccess, InMemoryUsernamePasswordDatabaseDontUse
from jasmin.tools.cred.portal import JasminPBRealm
from jasmin.tools.spread.pb import JasminPBPortalRoot
from twisted.web import server
from twisted.spread import pb
from twisted.internet import reactor, defer

class Options(usage.Options):

    optParameters = [
        ['config',                  'c', '/etc/jasmin/jasmin.cfg', 
         'Jasmin configuration file'],
        ['username',                'u', None, 
         'jCli username used to load configuration profile on startup'],
        ['password',                'p', None, 
         'jCli password used to load configuration profile on startup'],
        ]

    optFlags = [
        ['disable-smpp-server',       None, 'Do not start SMPP Server service'],
        ['disable-dlr-thrower',       None, 'Do not DLR Thrower service'],
        ['disable-deliver-thrower',   None, 'Do not DeliverSm Thrower service'],
        ['disable-http-api',          None, 'Do not HTTP API'],
        ['disable-jcli',              None, 'Do not jCli console'],
        ['enable-interceptor-client', None, 'Start Interceptor client'],
    ]

class JasminDaemon:
    
    def __init__(self, options):
        self.options = options
        self.components = {}
    
    @defer.inlineCallbacks
    def startRedisClient(self):
        "Start AMQP Broker"
        RedisForJasminConfigInstance = RedisForJasminConfig(self.options['config'])
        self.components['rc'] = yield ConnectionWithConfiguration(RedisForJasminConfigInstance)
        # Authenticate and select db
        if RedisForJasminConfigInstance.password is not None:
            yield self.components['rc'].auth(RedisForJasminConfigInstance.password)
            yield self.components['rc'].select(RedisForJasminConfigInstance.dbid)

    def stopRedisClient(self):
        "Stop AMQP Broker"
        return self.components['rc'].disconnect()

    def startAMQPBrokerService(self):
        "Start AMQP Broker"
        
        AMQPServiceConfigInstance = AmqpConfig(self.options['config'])
        self.components['amqp-broker-factory'] = AmqpFactory(AMQPServiceConfigInstance)
        self.components['amqp-broker-factory'].preConnect()
        
        # Add service
        self.components['amqp-broker-client'] = reactor.connectTCP(AMQPServiceConfigInstance.host, 
                                        AMQPServiceConfigInstance.port, 
                                        self.components['amqp-broker-factory'])
    
    def stopAMQPBrokerService(self):
        "Stop AMQP Broker"
        
        return self.components['amqp-broker-client'].disconnect()

    def startRouterPBService(self):
        "Start Router PB server"

        RouterPBConfigInstance = RouterPBConfig(self.options['config'])
        self.components['router-pb-factory'] = RouterPB()
        self.components['router-pb-factory'].setConfig(RouterPBConfigInstance)
        
        # Set authentication portal
        p = portal.Portal(JasminPBRealm(self.components['router-pb-factory']))
        if RouterPBConfigInstance.authentication:
            c = InMemoryUsernamePasswordDatabaseDontUse()
            c.addUser(RouterPBConfigInstance.admin_username, 
                      RouterPBConfigInstance.admin_password)
            p.registerChecker(c)
        else:
            p.registerChecker(AllowAnonymousAccess())
        jPBPortalRoot = JasminPBPortalRoot(p)
        
        # Add service
        self.components['router-pb-server'] = reactor.listenTCP(RouterPBConfigInstance.port, 
                                    pb.PBServerFactory(jPBPortalRoot), 
                                    interface=RouterPBConfigInstance.bind)

        # AMQP Broker is used to listen to deliver_sm/dlr queues
        return self.components['router-pb-factory'].addAmqpBroker(self.components['amqp-broker-factory'])

    def stopRouterPBService(self):
        "Stop Router PB server"
        return self.components['router-pb-server'].stopListening()

    def startSMPPClientManagerPBService(self):
        "Start SMPP Client Manager PB server"

        SMPPClientPBConfigInstance = SMPPClientPBConfig(self.options['config'])
        self.components['smppcm-pb-factory'] = SMPPClientManagerPB()
        self.components['smppcm-pb-factory'].setConfig(SMPPClientPBConfigInstance)
        
        # Set authentication portal
        p = portal.Portal(JasminPBRealm(self.components['smppcm-pb-factory']))
        if SMPPClientPBConfigInstance.authentication:
            c = InMemoryUsernamePasswordDatabaseDontUse()
            c.addUser(SMPPClientPBConfigInstance.admin_username, SMPPClientPBConfigInstance.admin_password)
            p.registerChecker(c)
        else:
            p.registerChecker(AllowAnonymousAccess())
        jPBPortalRoot = JasminPBPortalRoot(p)

        # Add service
        self.components['smppcm-pb-server'] = reactor.listenTCP(SMPPClientPBConfigInstance.port, pb.PBServerFactory(jPBPortalRoot), 
                                           interface=SMPPClientPBConfigInstance.bind)

        # AMQP Broker is used to listen to submit_sm queues and publish to deliver_sm/dlr queues
        self.components['smppcm-pb-factory'].addAmqpBroker(self.components['amqp-broker-factory'])
        self.components['smppcm-pb-factory'].addRedisClient(self.components['rc'])

        # Add interceptor if enabled:
        if 'interceptor-pb-client' in self.components:
            self.components['smppcm-pb-factory'].addInterceptor(self.components['interceptor-pb-client'])
    
    def stopSMPPClientManagerPBService(self):
        "Stop SMPP Client Manager PB server"
        return self.components['smppcm-pb-server'].stopListening()
    
    def startSMPPServerService(self):
        "Start SMPP Server"

        SMPPServerConfigInstance = SMPPServerConfig(self.options['config'])

        # Set authentication portal
        p = portal.Portal(
            SmppsRealm(
                SMPPServerConfigInstance.id, 
                self.components['router-pb-factory'],
                )
            )
        p.registerChecker(RouterAuthChecker(self.components['router-pb-factory']))

        # SMPPServerFactory init
        self.components['smpp-server-factory'] = SMPPServerFactory(
            SMPPServerConfigInstance,
            auth_portal = p,
            RouterPB = self.components['router-pb-factory'],
            SMPPClientManagerPB = self.components['smppcm-pb-factory'],
            )

        # Start server
        self.components['smpp-server'] = reactor.listenTCP(SMPPServerConfigInstance.port, 
            self.components['smpp-server-factory'],
            interface = SMPPServerConfigInstance.bind
            )

        # Add interceptor if enabled:
        if 'interceptor-pb-client' in self.components:
            self.components['smpp-server-factory'].addInterceptor(self.components['interceptor-pb-client'])

    def stopSMPPServerService(self):
        "Stop SMPP Server"
        return self.components['smpp-server'].stopListening()

    def startdeliverSmThrowerService(self):
        "Start deliverSmThrower"
        
        deliverThrowerConfigInstance = deliverSmThrowerConfig(self.options['config'])
        self.components['deliversm-thrower'] = deliverSmThrower()
        self.components['deliversm-thrower'].setConfig(deliverThrowerConfigInstance)
        self.components['deliversm-thrower'].addSmpps(self.components['smpp-server-factory'])

        # AMQP Broker is used to listen to deliver_sm queue
        return self.components['deliversm-thrower'].addAmqpBroker(self.components['amqp-broker-factory'])

    def stopdeliverSmThrowerService(self):
        "Stop deliverSmThrower"
        return self.components['deliversm-thrower'].stopService()

    def startDLRThrowerService(self):
        "Start DLRThrower"
        
        DLRThrowerConfigInstance = DLRThrowerConfig(self.options['config'])
        self.components['dlr-thrower'] = DLRThrower()
        self.components['dlr-thrower'].setConfig(DLRThrowerConfigInstance)
        self.components['dlr-thrower'].addSmpps(self.components['smpp-server-factory'])

        # AMQP Broker is used to listen to DLRThrower queue
        return self.components['dlr-thrower'].addAmqpBroker(self.components['amqp-broker-factory'])

    def stopDLRThrowerService(self):
        "Stop DLRThrower"
        return self.components['dlr-thrower'].stopService()

    def startHTTPApiService(self):
        "Start HTTP Api"
        
        httpApiConfigInstance = HTTPApiConfig(self.options['config'])

        # Add interceptor if enabled:
        if 'interceptor-pb-client' in self.components:
            interceptor = self.components['interceptor-pb-client']
        else:
            interceptor = None

        self.components['http-api-factory'] = HTTPApi(
            self.components['router-pb-factory'], 
            self.components['smppcm-pb-factory'], 
            httpApiConfigInstance,
            interceptor
        )
        
        self.components['http-api-server'] = reactor.listenTCP(httpApiConfigInstance.port, 
                                     server.Site(self.components['http-api-factory'], 
                                                 logPath = httpApiConfigInstance.access_log
                                                 ), 
                                     interface = httpApiConfigInstance.bind
                                     )

    def stopHTTPApiService(self):
        "Stop HTTP Api"
        return self.components['http-api-server'].stopListening()

    def startJCliService(self):
        "Start jCli console server"
        loadConfigProfileWithCreds = {'username': self.options['username'], 'password': self.options['password']}
        JCliConfigInstance = JCliConfig(self.options['config'])
        JCli_f = JCliFactory(JCliConfigInstance, self.components['smppcm-pb-factory'], self.components['router-pb-factory'], loadConfigProfileWithCreds)
        
        self.components['jcli-server'] = reactor.listenTCP(JCliConfigInstance.port, JCli_f, interface=JCliConfigInstance.bind)

    def stopJCliService(self):
        "Stop jCli console server"
        return self.components['jcli-server'].stopListening()

    def startInterceptorPBClient(self):
        "Start Interceptor client"

        InterceptorPBClientConfigInstance = InterceptorPBClientConfig(self.options['config'])
        self.components['interceptor-pb-client'] = InterceptorPBProxy()

        return self.components['interceptor-pb-client'].connect(
            InterceptorPBClientConfigInstance.host, 
            InterceptorPBClientConfigInstance.port, 
            InterceptorPBClientConfigInstance.username, 
            InterceptorPBClientConfigInstance.password
        )

    def stopInterceptorPBClient(self):
        "Stop Interceptor client"

        if self.components['interceptor-pb-client'].isConnected:
            return self.components['interceptor-pb-client'].disconnect()

    @defer.inlineCallbacks
    def start(self):
        syslog.syslog(syslog.LOG_INFO, "Starting Jasmin Daemon ...")

        # Requirements check begin:
        try:
            ########################################################
            # [optional] Start Interceptor client
            if self.options['enable-interceptor-client']:
                yield self.startInterceptorPBClient()
                syslog.syslog(syslog.LOG_INFO, "  Interceptor client Started.")
        except Exception, e:
            syslog.syslog(syslog.LOG_ERR, "  Cannot connect to interceptor: %s" % e)
        # Requirements check end.

        ########################################################
        # Connect to redis server
<<<<<<< HEAD
        self.startRedisClient()
        syslog.syslog(syslog.LOG_INFO, "  RedisClient started.")
=======
        yield self.startRedisClient()
        syslog.syslog(syslog.LOG_LOCAL0, "  RedisClient started.")
>>>>>>> 7d77ed03

        ########################################################
        # Start AMQP Broker
        self.startAMQPBrokerService()
        yield self.components['amqp-broker-factory'].getChannelReadyDeferred()
        syslog.syslog(syslog.LOG_INFO, "  AMQP Broker connected.")

        ########################################################
        # Start SMPP Client connector manager and add rc
        self.startSMPPClientManagerPBService()
        syslog.syslog(syslog.LOG_INFO, "  SMPPClientManagerPB Started.")

        ########################################################
        # Start Router PB server
        yield self.startRouterPBService()
        syslog.syslog(syslog.LOG_INFO, "  RouterPB Started.")

        ########################################################
        # [optional] Start SMPP Server
        if not self.options['disable-smpp-server']:
            self.startSMPPServerService()
            syslog.syslog(syslog.LOG_INFO, "  SMPPServer Started.")
        
        ########################################################
        # [optional] Start deliverSmThrower
        if not self.options['disable-deliver-thrower']:
            yield self.startdeliverSmThrowerService()
            syslog.syslog(syslog.LOG_INFO, "  deliverSmThrower Started.")
        
        ########################################################
        # [optional] Start DLRThrower
        if not self.options['disable-dlr-thrower']:
            yield self.startDLRThrowerService()
            syslog.syslog(syslog.LOG_INFO, "  DLRThrower Started.")
        
        ########################################################
        # [optional] Start HTTP Api
        if not self.options['disable-http-api']:
            self.startHTTPApiService()
            syslog.syslog(syslog.LOG_INFO, "  HTTPApi Started.")
        
        ########################################################
        # [optional] Start JCli server
        if not self.options['disable-jcli']:
            self.startJCliService()
            syslog.syslog(syslog.LOG_INFO, "  jCli Started.")
    
    @defer.inlineCallbacks
    def stop(self):
        syslog.syslog(syslog.LOG_INFO, "Stopping Jasmin Daemon ...")
        
        if 'jcli-server' in self.components:
            yield self.stopJCliService()
            syslog.syslog(syslog.LOG_INFO, "  jCli stopped.")
        
        if 'http-api-server' in self.components:
            yield self.stopHTTPApiService()
            syslog.syslog(syslog.LOG_INFO, "  HTTPApi stopped.")

        if 'dlr-thrower' in self.components:
            yield self.stopDLRThrowerService()
            syslog.syslog(syslog.LOG_INFO, "  DLRThrower stopped.")

        if 'deliversm-thrower' in self.components:
            yield self.stopdeliverSmThrowerService()
            syslog.syslog(syslog.LOG_INFO, "  deliverSmThrower stopped.")
        
        if 'smpp-server' in self.components:
            yield self.stopSMPPServerService()
            syslog.syslog(syslog.LOG_INFO, "  SMPPServer stopped.")

        if 'router-pb-server' in self.components:
            yield self.stopRouterPBService()
            syslog.syslog(syslog.LOG_INFO, "  RouterPB stopped.")

        if 'smppcm-pb-server' in self.components:
            yield self.stopSMPPClientManagerPBService()
            syslog.syslog(syslog.LOG_INFO, "  SMPPClientManagerPB stopped.")

        if 'amqp-broker-client' in self.components:
            yield self.stopAMQPBrokerService()
            syslog.syslog(syslog.LOG_INFO, "  AMQP Broker disconnected.")

        if 'rc' in self.components:
            yield self.stopRedisClient()
            syslog.syslog(syslog.LOG_INFO, "  RedisClient stopped.")

        # Shutdown requirements:
        if 'interceptor-pb-client' in self.components:
            yield self.stopInterceptorPBClient()
            syslog.syslog(syslog.LOG_INFO, "  Interceptor client stopped.")

        reactor.stop()
    
    def sighandler_stop(self, signum, frame):
        syslog.syslog(syslog.LOG_INFO, "Received signal to stop Jasmin Daemon")
        
        return self.stop()

if __name__ == '__main__':
    options = Options()
    try:
        options.parseOptions()
    except usage.UsageError, errortext:
        print '%s: %s' % (sys.argv[0], errortext)
        print '%s: Try --help for usage details.' % (sys.argv[0])
    else:
        jd = JasminDaemon(options)
        # Setup signal handlers
        signal.signal(signal.SIGINT, jd.sighandler_stop)
        # Start JasminDaemon
        jd.start()
        
        reactor.run()<|MERGE_RESOLUTION|>--- conflicted
+++ resolved
@@ -294,13 +294,8 @@
 
         ########################################################
         # Connect to redis server
-<<<<<<< HEAD
-        self.startRedisClient()
-        syslog.syslog(syslog.LOG_INFO, "  RedisClient started.")
-=======
         yield self.startRedisClient()
         syslog.syslog(syslog.LOG_LOCAL0, "  RedisClient started.")
->>>>>>> 7d77ed03
 
         ########################################################
         # Start AMQP Broker
