--- conflicted
+++ resolved
@@ -129,14 +129,10 @@
         return self.connectDeferred
 
     def buildProtocol(self, addr):
-<<<<<<< HEAD
         # If heartbeat is 0, it is disabled, otherwise heartbeat is the number
         # of seconds between each AMQP heartbeat. Defaults to 0
         p = self.protocol(self.delegate, self.config.vhost, self.config.getSpec(),
                           heartbeat=self.config.heartbeat)
-=======
-        p = self.protocol(self.delegate, self.config.vhost, self.config.getSpec())
->>>>>>> 0f7af9bd
         p.factory = self  # Tell the protocol about this factory.
 
         self.client = p  # Store the protocol.
