--- conflicted
+++ resolved
@@ -48,11 +48,7 @@
 
         # Provisiong router with users
         g1 = Group(1)
-<<<<<<< HEAD
-        u1 = User(uid = 1, group = g1, username = 'nathalie', password = 'anypassword')
-=======
         u1 = User(uid = 1, group = g1, username = 'foo', password = 'bar')
->>>>>>> 7c94847d
         yield proxy_router.group_add(g1)
         yield proxy_router.user_add(u1)
         users = yield proxy_router.user_get_all()
